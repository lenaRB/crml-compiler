--- conflicted
+++ resolved
@@ -62,16 +62,11 @@
     try {
     Value result = visitor.visit(tree);
     
-    if(result != null) {
-<<<<<<< HEAD
-    	
-=======
-    	logger.trace("Translated: " + file);
->>>>>>> bb9d0e52
+    if(result != null) {  	
     	BufferedWriter writer = new BufferedWriter(new FileWriter(gen_dir + "/" +file.substring(0, file.lastIndexOf('.'))+ ".mo"));
         writer.write(result.contents);
         writer.close();
-        logger.trace("Tranlsated: " + file);
+        logger.trace("Translated: " + file);
     }
     else
     	logger.error("Unable to translate: " + file);
